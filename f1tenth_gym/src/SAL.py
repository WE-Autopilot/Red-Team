--- conflicted
+++ resolved
@@ -118,7 +118,6 @@
         :param action: A (batch, action_dim) tensor of actions.
         :return: A (batch, 1) tensor representing Q-values for state-action pairs.
         """
-<<<<<<< HEAD
         state = F.relu(self.conv1(x))
         state = F.relu(self.conv2(state))
         state = F.relu(self.conv3(state))
@@ -133,7 +132,6 @@
         q = self.q(action_value)
 
         return q
-=======
 
 def main():
     # Make a random 256x256 bitmap.
@@ -154,5 +152,4 @@
 
 # Run the main function.
 if __name__ == "__main__":
-    main()
->>>>>>> f68f2a16
+    main()