import torch
import torch.nn as nn
import torch.nn.functional as F
import gym
import cv2
import numpy as np
<<<<<<< HEAD
import cvxpy as cp
from scipy.interpolate import CubicSpline

=======
import os
import random
import bisect
import pickle
import math
>>>>>>> ed7d3cc9
##############################
##     GYM ENVIRONOMENT     ##
##############################

class SACF110Env(gym.Env):
    print("Ben will do this")


###########################################
##   LIDAR TO BITMAP, COURTESY OF ALY    ##
###########################################

def _lidar_to_bitmap(
        scan: list[float],               
        winding_dir: str='CCW',          
        starting_angle: float=-np.pi/2,  
        max_scan_radius: float | None = None,
        scaling_factor: float | None = 10, 
        bg_color: str = 'white', 
        draw_center: bool=True,  
        output_image_dims: tuple[int]=(256, 256),
        target_beam_count: int=600,
        fov: float=2*np.pi,
        draw_mode: str="POLYGON"
    ) -> np.ndarray:  
    """
    Creates a bitmap image based on lidar input.
    Assumes rays are equally spaced within the FOV.

    Args:
        scan (list[float]): A list of lidar measurements.

        winding_dir (str): The direction that the rays wind. Must either be CW or CCW in a right handed coord system.
        
        starting_angle (float): The offset from the pos-x axis that points "up" or "forward.
        
        max_scan_radius (float | None): The maximum range expected from the scans. Used to scale the value into the image if given.
        
        scaling_factor (float | None): Scaling factor for the ranges from the scan.
        
        bg_color (str): Either \'white\' or \'black\'. The accent color is always the opposite.
        
        draw_center (bool): Should this function draw a square in the center of the bitmap?
        
        output_image_dims (tuple[int]): The dimensions of the output image. Should be square but not enforced.
        
        beam_dropout (float): How much of the scan to dropout. I.e., 0 means all beams are drawn, 0.3 means 30% of beams are dropped.
        
        fov (float): The field of view of the car measured in radians. Note: the output will look pinched if this is setup incorrectly.

        draw_mode (str): How should the final image be drawn. Can be \'RAYS\' (view the ray casts - keep beam count low), \'POLYGON\' (draws the outline of the rays), or \'FILL\' (filled in driveable and nondriveable boundary). 

    Returns:
        np.ndarray: A single-channel, grayscale image with a birds-eye-view of the lidar scan.
    """
    assert winding_dir in ['CW', 'CCW'], "winding_dir must be either clockwise or counterclockwise"
    assert bg_color in ['black', 'white']
    assert draw_mode in ['RAYS', 'POLYGON', 'FILL']
    assert len(output_image_dims) == 2
    assert all([x > 0 for x in output_image_dims]), "output_image_dims must be at least 1x1"
    assert 0 < target_beam_count < len(scan)
    assert 0 < fov <= 2*np.pi, "FOV must be between 0 and 2pi"

    if max_scan_radius is not None:
        scaling_factor = min(output_image_dims) / max_scan_radius
    elif scaling_factor is None:
        raise ValueError("Must provide either max_scan_radius or scaling_factor")

    BG_COLOR, DRAW_COLOR = (0, 180) if bg_color == 'black' else (255, 20)

    # Initialize a blank grayscale image for the output
    image = np.ones((output_image_dims[0], output_image_dims[1]), dtype=np.uint8) * BG_COLOR

    # Direction factor
    dir = 1 if winding_dir == 'CCW' else -1

    # Select target beam count using linspace for accurate downsampling
    indices = np.linspace(0, len(scan) - 1, target_beam_count, dtype=int)
    data = np.array(scan)[indices]

    # Precompute angles
    angles = starting_angle + dir * fov * np.linspace(0, 1, target_beam_count)

    # Compute (x, y) positions in one step
    center = np.array([output_image_dims[0] // 2, output_image_dims[1] // 2])
    points = np.column_stack((
        np.rint(center[0] + scaling_factor * data * np.cos(angles)).astype(int),
        np.rint(center[1] + scaling_factor * data * np.sin(angles)).astype(int)
    ))

    if draw_mode == 'FILL':
        cv2.fillPoly(image, [points], DRAW_COLOR)
    elif draw_mode == 'POLYGON':
        cv2.polylines(image, [points], isClosed=True, color=DRAW_COLOR, thickness=1)
    elif draw_mode == 'RAYS':
        for p in points:
            cv2.line(image, tuple(center), tuple(p), color=DRAW_COLOR, thickness=1)
            cv2.rectangle(image, tuple(p - 2), tuple(p + 2), color=DRAW_COLOR, thickness=-1)

    # Draw center point
    if draw_center:
        cv2.rectangle(image, tuple(center - 2), tuple(center + 2), color=BG_COLOR if draw_mode == "FILL" else DRAW_COLOR, thickness=-1)
    
    return image

def lidar_to_bitmap(
        scan: list[float],               
        winding_dir: str='CCW',          
        starting_angle: float=-np.pi/2,  
        max_scan_radius: float | None = None,
        scaling_factor: float | None = 10, 
        bg_color: str = 'white', 
        draw_center: bool=True,  
        output_image_dims: tuple[int]=(256, 256),
        target_beam_count: int=600,
        fov: float=2*np.pi,
        draw_mode: str="POLYGON",
        channels: int=1
    ) -> np.ndarray:  
    """
    Creates a bitmap image based on lidar input.
    Assumes rays are equally spaced within the FOV.

    Args:
        scan (list[float]): A list of lidar measurements.

        winding_dir (str): The direction that the rays wind. Must either be CW or CCW in a right handed coord system.
        
        starting_angle (float): The offset from the pos-x axis that points "up" or "forward.
        
        max_scan_radius (float | None): The maximum range expected from the scans. Used to scale the value into the image if given.
        
        scaling_factor (float | None): Scaling factor for the ranges from the scan.
        
        bg_color (str): Either \'white\' or \'black\'. The accent color is always the opposite.
        
        draw_center (bool): Should this function draw a square in the center of the bitmap?
        
        output_image_dims (tuple[int]): The dimensions of the output image. Should be square but not enforced.
        
        beam_dropout (float): How much of the scan to dropout. I.e., 0 means all beams are drawn, 0.3 means 30% of beams are dropped.
        
        fov (float): The field of view of the car measured in radians. Note: the output will look pinched if this is setup incorrectly.

        draw_mode (str): How should the final image be drawn. Can be \'RAYS\' (view the ray casts - keep beam count low), \'POLYGON\' (draws the outline of the rays), or \'FILL\' (filled in driveable and nondriveable boundary). 

    Returns:
        np.ndarray: A single-channel, grayscale image with a birds-eye-view of the lidar scan.
    """
    assert channels in [1, 3, 4], "channels must 1, 3, or 4"

    grayscale_img = _lidar_to_bitmap(scan, winding_dir, starting_angle, max_scan_radius, scaling_factor, bg_color, draw_center, output_image_dims, target_beam_count, fov, draw_mode)
    if channels == 1:
        return grayscale_img  # Shape: (256, 256)
    elif channels == 3:
        return np.stack([grayscale_img] * 3, axis=-1)  # Shape: (256, 256, 3)
    elif channels == 4:
        alpha_channel = np.full_like(grayscale_img, 255)  # Alpha is fully opaque (255)
        return np.stack([grayscale_img, grayscale_img, grayscale_img, alpha_channel], axis=-1)  # Shape: (256, 256, 4)
    else:
        raise ValueError("Invalid number of channels. Supported: 1 (grayscale), 3 (RGB), 4 (RGBA)")


##############################
##        OPIUM MODEL       ##
##############################

class Actor(nn.Module):
    """
    Purpose: The Actor outputs a 32D continuous action (in [-1,1]) representing 16 local 2D increments.
    It uses convolutional layers to process the 256×256 bitmap and outputs a value based on model performance.
    """
    def __init__(self, action_dim: int = 32):
        """
        Initializes the Actor network.
        
        :param action_dim: The dimensionality of the action vector (e.g. 32).
        """
    
    def forward(self, x: torch.Tensor) -> Tuple[torch.Tensor, torch.Tensor]:
        """
        Forward pass of the actor network.
        
        :param x: A (batch, 1, 256, 256) input tensor (the bitmap observation).
        :return: (mean, log_std) for the Gaussian distribution over actions.
        """
    
    def sample(self, x: torch.Tensor) -> Tuple[torch.Tensor, torch.Tensor]:
        """
        Samples an action using the reparameterization trick.
        
        :param x: A (batch, 1, 256, 256) input tensor.
        :return: (action, log_prob), where 'action' is in [-1,1]^action_dim,
                 and 'log_prob' is the log-probability of that action.
        """

class Critic(nn.Module):
    """
    Purpose: The Critic estimates the Q-value of a given state (the bitmap) and action (the 32D vector). 
    It also uses convolutional layers for the state, then concatenates the action for a final Q-value estimate 
        (Q-Values or Action-Values : These represent the expected rewards for taking an action in a specific state).
    """
    
    def __init__(self, action_dim: int = 32):
        """
        Initializes the Critic network.
        
        :param action_dim: Dimensionality of the action vector (e.g. 32).
        """
    
    def forward(self, x: torch.Tensor, action: torch.Tensor) -> torch.Tensor:
        """
        Forward pass of the critic network, estimating Q-value.
        
        :param x: A (batch, 1, 256, 256) input tensor (the bitmap observation).
        :param action: A (batch, action_dim) tensor of actions.
        :return: A (batch, 1) tensor representing Q-values for state-action pairs.
        """


class Sample:
    """
    Wraps a transition for prioritized replay.
    """
    def __init__(self, state, action, reward, next_state, done):
        self.state = state
        self.action = action
        self.reward = reward
        self.next_state = next_state
        self.done = done
        self.weight = 1.0
        self.cumulative_weight = 1.0

    def is_interesting(self):
        return self.done or self.reward != 0

    def __lt__(self, other):
        return self.cumulative_weight < other.cumulative_weight
    
class ReplayBuffer:
    """
    Purpose: The ReplayBuffer stores (state, action, reward, next_state, done) tuples for off-policy RL. 
    It supports pushing new transitions and sampling random batches for training.
    """
    def __init__(self, capacity: int = 1000000, prioritized_replay: bool = False, base_output_dir: str = "."):
        self.capacity = capacity
        self.buffer = []
        self.position = 0
        self.prioritized_replay = prioritized_replay

        # For prioritized replay
        self.num_interesting_samples = 0
        self.batches_drawn = 0

        # Optionally set up saving directory
        self.save_buffer_dir = os.path.join(base_output_dir, "models")
        if not os.path.isdir(self.save_buffer_dir):
            os.makedirs(self.save_buffer_dir)
        self.file = "replay_buffer.dat"
        """
        Constructs a replay buffer for storing transitions.
        
        :param capacity: Maximum number of transitions to store.
        """
    
    def push(self, s: np.ndarray, a: np.ndarray, r: float, ns: np.ndarray, d: bool):
        if self.prioritized_replay:
            sample = Sample(s, a, r, ns, d)
        else:
            sample = (s, a, r, ns, d)

        if len(self.buffer) < self.capacity:
            self.buffer.append(sample)
        else:
            self.buffer[self.position] = sample
        
        if self.prioritized_replay:
            self._update_weights()
        self.position = (self.position + 1) % self.capacity
        """
        Adds a transition to the replay buffer.
        
        :param s: State (observation) array.
        :param a: Action array.
        :param r: Reward (float).
        :param ns: Next state (observation) array.
        :param d: Done flag (boolean).
        """
    
    def sample(self, batch_size: int):
        if batch_size > len(self.buffer):
            raise IndexError(f"Not enough samples ({len(self.buffer)}) to draw a batch of {batch_size}")

        if self.prioritized_replay:
            self.batches_drawn += 1
            return self._draw_prioritized_batch(batch_size)
        else:
            sample_indices = np.random.choice(len(self.buffer), batch_size, replace=False)
            batch = [self.buffer[i] for i in sample_indices]
            states, actions, rewards, next_states, dones = map(np.stack, zip(*batch))
            return states, actions, rewards, next_states, dones
        """
        Samples a batch of transitions from the buffer.
        
        :param batch_size: Number of transitions to sample.
        :return: (states, actions, rewards, next_states, dones) as stacked arrays.
        """
    
    def __len__(self) -> int:
        return len(self.buffer)
        """
        :return: Current number of transitions in the buffer.
        """
    def save(self):
        with open(os.path.join(self.save_buffer_dir, self.file), "wb") as f:
            pickle.dump(self.buffer, f)

    def load(self, file):
        with open(file, "rb") as f:
            self.buffer = pickle.load(f)

    def _truncate_list_if_necessary(self):
        # Truncate the buffer if it exceeds 105% of capacity.
        if len(self.buffer) > self.capacity * 1.05:
            if self.prioritized_replay:
                truncated_weight = 0
                for i in range(self.capacity, len(self.buffer)):
                    truncated_weight += self.buffer[i].weight
                    if self.buffer[i].is_interesting():
                        self.num_interesting_samples -= 1
            self.buffer = self.buffer[-self.capacity:]
            if self.prioritized_replay:
                for sample in self.buffer:
                    sample.cumulative_weight -= truncated_weight

    def _draw_prioritized_batch(self, batch_size: int):
        # Assumes self.buffer is sorted by cumulative_weight
        batch = []
        probe = Sample(None, 0, 0, None, False)
        while len(batch) < batch_size:
            # Choose a random number between 0 and the last sample's cumulative weight
            probe.cumulative_weight = random.uniform(0, self.buffer[-1].cumulative_weight)
            index = bisect.bisect_right(self.buffer, probe)
            sample = self.buffer[index]
            # Decay the sample's weight slightly
            sample.weight = max(1.0, 0.8 * sample.weight)
            if sample not in batch:
                batch.append(sample)
        if self.batches_drawn % 100 == 0:
            cumulative = 0
            for sample in self.buffer:
                cumulative += sample.weight
                sample.cumulative_weight = cumulative
        # Convert Sample objects into tuples for consistency with training code
        batch_tuples = [(s.state, s.action, s.reward, s.next_state, s.done) for s in batch]
        states, actions, rewards, next_states, dones = map(np.stack, zip(*batch_tuples))
        return states, actions, rewards, next_states, dones


    def _update_weights(self):
        if len(self.buffer) > 1:
            last_sample = self.buffer[-1]
            last_sample.cumulative_weight = last_sample.weight + self.buffer[-2].cumulative_weight

        if self.buffer[-1].is_interesting():
            self.num_interesting_samples += 1
            # Boost neighboring samples; number depends on frequency of "interesting" samples
            uninteresting_range = max(1, len(self.buffer) / max(1, self.num_interesting_samples))
            uninteresting_range = int(uninteresting_range)
            for i in range(uninteresting_range, 0, -1):
                index = len(self.buffer) - i
                if index < 1:
                    break
                boost = 1.0 + 3.0 / math.exp(i / (uninteresting_range / 6.0))
                self.buffer[index].weight *= boost
                self.buffer[index].cumulative_weight = self.buffer[index].weight + self.buffer[index - 1].cumulative_weight

class SACAgent:
    def __init__(self, device: torch.device, action_dim: int = 32, gamma: float = 0.99, tau: float = 0.005, alpha: float = 0.2, actor_lr: float = 3e-4, critic_lr: float = 3e-4):
        """
        Initializes the Soft Actor-Critic agent.
        
        :param device: Torch device (CPU or CUDA).
        :param action_dim: Dimensionality of the action vector (e.g. 32).
        :param gamma: Discount factor.
        :param tau: Soft update coefficient for target critics.
        :param alpha: Entropy temperature (entropy regularization).
        :param actor_lr: Learning rate for the actor.
        :param critic_lr: Learning rate for the critics.
        """

    def select_action(self, state: np.ndarray, evaluate: bool = False) -> np.ndarray:
        """
        Selects an action from the current policy.
        
        :param state: A 2D (256,256) or 3D (1,256,256) array representing the observation.
        :param evaluate: If True, use the mean action (deterministic); else sample stochastically.
        :return: A 1D array of shape (action_dim,) in [-1,1].
        """

    def update(self, replay_buffer: 'ReplayBuffer', batch_size: int = 64) -> Tuple[float, float, float]:
        """
        Performs one SAC update step (actor + critics).
        
        :param replay_buffer: The ReplayBuffer containing transitions.
        :param batch_size: Number of transitions to sample for the update.
        :return: (actor_loss, critic1_loss, critic2_loss) as floats.
        """


def clamp_vector_angle_diff(prev_angle: float, desired_angle: float, max_diff_deg: float = 10.0) -> float:
    """
    Purpose: Ensures consecutive vectors differ by at most ±10° (or another chosen angle). Helps keep the path smooth.
    
    :param prev_angle: The angle of the previous vector (radians).
    :param desired_angle: The angle of the current vector (radians).
    :param max_diff_deg: Maximum allowed deviation in degrees.
    :return: The clamped angle in radians.
    """

def compute_vectors_with_angle_clamp(raw_action: np.ndarray) -> np.ndarray:
    """
    Interprets 'raw_action' (shape=(32,)) as 16 increments in [-1,1]^2,
    forcing the first vector to be (1,0) and clamping subsequent angles ±10°.
    
    :param raw_action: A 1D array of length 32 (16 x 2).
    :return: A (16,2) array of clamped increments in [-1,1].
    """

############################
##     MPC CONTROLLER     ##
############################

def MPC_controller(path: np.ndarray, desiredVelocity: float, timeStep: float, totalSteps: float, horizonLength: float, stateCost: np.ndarray, inputCost: np.ndarray, terminalCost: np.ndarray) -> np.ndarray:
    """
    Computes control input(x and y acceleration) at each timeStep along path
    
    :param path: Array of vectors of projected path car should follow. Should start at current x, y coordinates of car
    :param desiredVelocity: Desired constant speed along the track
    :param timeStep: Time step (seconds), how often our simulation will update
    :param totalSteps: Total simulation steps, how long the simulation will run
    :param horizonLength: MPC horizon (number of steps), how far ahead the controller plans
    :param stateCost: MPC cost weights, penalizes deviations from the reference trajectory (the vectorized path)
    :param inputCost: MPC cost weights, penalizes deviations from the reference trajectory (the vectorized path)
    :param terminalCost: MPC cost weights, penalizes deviations from the reference trajectory (the vectorized path)

    :return: An array of [x_acceleration, y_acceleration] for the converter
    """
    # Calculates the distance between each pair of points along path, and adds them all to one cumulative arc length
    dists = [0]
    for i in range(1, len(path)):
        dists.append(dists[-1] + np.linalg.norm(path[i] - path[i-1]))
    dists = np.array(dists)

    '''
    Cublic Splines are cubic functions used to interpolate between points, maintaining smoothness
    between the points. This is useful for creating the paths for this project.
    '''
    # Uses the cubic spline function to interpolate between the points on the track
    cs_x = CubicSpline(dists, path[:, 0])
    cs_y = CubicSpline(dists, path[:, 1])

    # 2D double-integrator model:
    # State: [x, y, vx, vy]; Control: [ax, ay]
    A = np.array([[1, 0, timeStep, 0],
                [0, 1, 0, timeStep],
                [0, 0, 1,  0],
                [0, 0, 0,  1]])
    B = np.array([[0.5*timeStep**2, 0],
                [0, 0.5*timeStep**2],
                [timeStep, 0],
                [0, timeStep]])

    # Precompute the reference trajectory along the drawn track.
    # For each simulation time (plus horizon), compute the reference state.
    # We use s = v_des * t (i.e., the distance along the track increases at constant speed).
    ref_traj = np.zeros((totalSteps + horizonLength + 1, 4)) # 4x4 Array to store the reference trajectory at each time step (+ the horizon)
    for i in range(totalSteps + horizonLength + 1):
        t = i * timeStep # Current time
        s = desiredVelocity * t  # arc-length traveled along the track

        # If s exceeds the maximum distance of the drawn track, hold the last point.
        if s > dists[-1]:
            s = dists[-1]
        
        # Compute the reference position from the spline.
        x_ref = cs_x(s)
        y_ref = cs_y(s)
        
        # Compute the derivative (velocity components) from the spline derivatives.
        vx_ref = cs_x.derivative()(s)
        vy_ref = cs_y.derivative()(s)
        
        # Optionally normalize the velocity to the desired speed.
        speed = np.hypot(vx_ref, vy_ref) # Calculates magnitue of the velocity vector
        if speed > 1e-3:
            vx_ref = desiredVelocity * vx_ref / speed
            vy_ref = desiredVelocity * vy_ref / speed
        else:
            vx_ref = 0
            vy_ref = 0
        
        ref_traj[i, :] = np.array([x_ref, y_ref, vx_ref, vy_ref])

    u_history = [] # Record of control inputs at each timeStep
    state_history = [] # Record of car state at each timeStep

    # Set the initial state.
    # Here we start at the first point of the drawn track, with zero velocity.
    x_current = np.array([path[0, 0], path[0, 1], 0, 0])
    state_history.append(x_current)

    # Iterates through the simulation steps
    for t in range(totalSteps):
        # Define cvxpy variables for the state and control over the horizon.
        x = cp.Variable((4, horizonLength+1)) # Array to store the state at each time step
        u = cp.Variable((2, horizonLength)) # Array to store the control input at each time step
        
        cost = 0
        constraints = []
        
        # Initial condition for the horizon. ensuring the first state in the horizon = the current state
        constraints += [x[:, 0] == x_current]
        
        # Build the cost function and dynamics constraints over the horizon.
        for k in range(horizonLength):
            ref_state = ref_traj[t + k] # The reference state at the current step in the horizon
            cost += cp.quad_form(x[:, k] - ref_state, stateCost) + cp.quad_form(u[:, k], inputCost) # Adds a penalty to any deviation from the reference state and control input
            constraints += [x[:, k+1] == A @ x[:, k] + B @ u[:, k]] # Constraints on the state dynamics
            constraints += [u[:, k] <= np.array([1.0, 1.0]),
                            u[:, k] >= np.array([-1.0, -1.0])] # Constraints on the control inputs (between -1 & 1)
        
        # Terminal cost for the final state in the horizon.
        ref_state_terminal = ref_traj[t + horizonLength]
        cost += cp.quad_form(x[:, horizonLength] - ref_state_terminal, terminalCost)
        
        # Solve the MPC optimization problem.
        prob = cp.Problem(cp.Minimize(cost), constraints)
        prob.solve(solver=cp.OSQP, warm_start=True)
        
        # Extract the first control input from the optimal sequence.
        u_apply = u[:, 0].value
        if u_apply is None:
            u_apply = np.zeros(2)
        u_history.append(u_apply)

        # Update the current state using the system dynamics.
        x_current = A @ x_current + B @ u_apply

        state_history.append(x_current, u_apply)
    
    # u_history and state_history can be combined into state_history. Optional
    u_history = np.array(u_history)
    state_history = np.array(state_history)

    return u.history

def MPC_converter(x_accel: float, y_accel: float, current_speed: float, current_steer: float, max_steer: float, max_accel: float, max_velo: float, min_velo: float) -> np.ndarray:
    """
    Takes MPC Controller control inputs(x and y accelration) and convertes them into a 1D Array of [steering, thrust]
    
    :param x_accel: MPC calculated x-acceleration of car
    :param y_accel: MPC calculated y-acceleration of car
    :param current_speed: Current speed of car
    :param current_steer: Current steering angle of car
    :param max_steer: Maximum possible steering angle of car
    :param max_accel: Maximum possible acceleration of car
    :param max_velo: Maximum possible velocity of car (forwards)
    :param min_velo: Minimum possible velocity of car (backwards)

    :return: A 1D array [steering, thrust] for the simulator step.
    """
    # Calculate total acceleration
    total_accel = np.sqrt(x_accel**2 + y_accel**2)
    
    # Normalize the acceleration to within given limits
    thrust = min(total_accel, max_accel)
    
    # Calculate the desired angle from acceleration (direction of desired velocity)
    desired_steer = np.arctan2(y_accel, x_accel)  # Angle of the desired velocity vector
    
    # Calculate the steering angle difference
    steer_diff = desired_steer - current_steer
    
    # Normalize steering
    if np.fabs(steer_diff) > 1e-4:
        final_steer = (steer_diff / np.fabs(steer_diff)) * max_steer
    else:
        final_steer = 0.0
    
    return np.array([final_steer, thrust])

##################
##     MAIN     ##
##################

def main():
    print("Ben will also do this")
    

if __name__=="__main__":
    main()
<|MERGE_RESOLUTION|>--- conflicted
+++ resolved
@@ -4,17 +4,14 @@
 import gym
 import cv2
 import numpy as np
-<<<<<<< HEAD
-import cvxpy as cp
-from scipy.interpolate import CubicSpline
-
-=======
 import os
 import random
 import bisect
 import pickle
 import math
->>>>>>> ed7d3cc9
+import cvxpy as cp
+from scipy.interpolate import CubicSpline
+
 ##############################
 ##     GYM ENVIRONOMENT     ##
 ##############################
