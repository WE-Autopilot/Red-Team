import torch
import torch.nn as nn
import torch.nn.functional as F
import gym
<<<<<<< HEAD
import numpy as np
=======
import cv2
import numpy as np
import os
import random
import bisect
import pickle
import math
##############################
##     GYM ENVIRONOMENT     ##
##############################

class SACF110Env(gym.Env):
    print("Ben will do this")


###########################################
##   LIDAR TO BITMAP, COURTESY OF ALY    ##
###########################################

def _lidar_to_bitmap(
        scan: list[float],               
        winding_dir: str='CCW',          
        starting_angle: float=-np.pi/2,  
        max_scan_radius: float | None = None,
        scaling_factor: float | None = 10, 
        bg_color: str = 'white', 
        draw_center: bool=True,  
        output_image_dims: tuple[int]=(256, 256),
        target_beam_count: int=600,
        fov: float=2*np.pi,
        draw_mode: str="POLYGON"
    ) -> np.ndarray:  
    """
    Creates a bitmap image based on lidar input.
    Assumes rays are equally spaced within the FOV.

    Args:
        scan (list[float]): A list of lidar measurements.

        winding_dir (str): The direction that the rays wind. Must either be CW or CCW in a right handed coord system.
        
        starting_angle (float): The offset from the pos-x axis that points "up" or "forward.
        
        max_scan_radius (float | None): The maximum range expected from the scans. Used to scale the value into the image if given.
        
        scaling_factor (float | None): Scaling factor for the ranges from the scan.
        
        bg_color (str): Either \'white\' or \'black\'. The accent color is always the opposite.
        
        draw_center (bool): Should this function draw a square in the center of the bitmap?
        
        output_image_dims (tuple[int]): The dimensions of the output image. Should be square but not enforced.
        
        beam_dropout (float): How much of the scan to dropout. I.e., 0 means all beams are drawn, 0.3 means 30% of beams are dropped.
        
        fov (float): The field of view of the car measured in radians. Note: the output will look pinched if this is setup incorrectly.

        draw_mode (str): How should the final image be drawn. Can be \'RAYS\' (view the ray casts - keep beam count low), \'POLYGON\' (draws the outline of the rays), or \'FILL\' (filled in driveable and nondriveable boundary). 

    Returns:
        np.ndarray: A single-channel, grayscale image with a birds-eye-view of the lidar scan.
    """
    assert winding_dir in ['CW', 'CCW'], "winding_dir must be either clockwise or counterclockwise"
    assert bg_color in ['black', 'white']
    assert draw_mode in ['RAYS', 'POLYGON', 'FILL']
    assert len(output_image_dims) == 2
    assert all([x > 0 for x in output_image_dims]), "output_image_dims must be at least 1x1"
    assert 0 < target_beam_count < len(scan)
    assert 0 < fov <= 2*np.pi, "FOV must be between 0 and 2pi"

    if max_scan_radius is not None:
        scaling_factor = min(output_image_dims) / max_scan_radius
    elif scaling_factor is None:
        raise ValueError("Must provide either max_scan_radius or scaling_factor")

    BG_COLOR, DRAW_COLOR = (0, 180) if bg_color == 'black' else (255, 20)

    # Initialize a blank grayscale image for the output
    image = np.ones((output_image_dims[0], output_image_dims[1]), dtype=np.uint8) * BG_COLOR

    # Direction factor
    dir = 1 if winding_dir == 'CCW' else -1

    # Select target beam count using linspace for accurate downsampling
    indices = np.linspace(0, len(scan) - 1, target_beam_count, dtype=int)
    data = np.array(scan)[indices]

    # Precompute angles
    angles = starting_angle + dir * fov * np.linspace(0, 1, target_beam_count)

    # Compute (x, y) positions in one step
    center = np.array([output_image_dims[0] // 2, output_image_dims[1] // 2])
    points = np.column_stack((
        np.rint(center[0] + scaling_factor * data * np.cos(angles)).astype(int),
        np.rint(center[1] + scaling_factor * data * np.sin(angles)).astype(int)
    ))

    if draw_mode == 'FILL':
        cv2.fillPoly(image, [points], DRAW_COLOR)
    elif draw_mode == 'POLYGON':
        cv2.polylines(image, [points], isClosed=True, color=DRAW_COLOR, thickness=1)
    elif draw_mode == 'RAYS':
        for p in points:
            cv2.line(image, tuple(center), tuple(p), color=DRAW_COLOR, thickness=1)
            cv2.rectangle(image, tuple(p - 2), tuple(p + 2), color=DRAW_COLOR, thickness=-1)

    # Draw center point
    if draw_center:
        cv2.rectangle(image, tuple(center - 2), tuple(center + 2), color=BG_COLOR if draw_mode == "FILL" else DRAW_COLOR, thickness=-1)
    
    return image

def lidar_to_bitmap(
        scan: list[float],               
        winding_dir: str='CCW',          
        starting_angle: float=-np.pi/2,  
        max_scan_radius: float | None = None,
        scaling_factor: float | None = 10, 
        bg_color: str = 'white', 
        draw_center: bool=True,  
        output_image_dims: tuple[int]=(256, 256),
        target_beam_count: int=600,
        fov: float=2*np.pi,
        draw_mode: str="POLYGON",
        channels: int=1
    ) -> np.ndarray:  
    """
    Creates a bitmap image based on lidar input.
    Assumes rays are equally spaced within the FOV.

    Args:
        scan (list[float]): A list of lidar measurements.

        winding_dir (str): The direction that the rays wind. Must either be CW or CCW in a right handed coord system.
        
        starting_angle (float): The offset from the pos-x axis that points "up" or "forward.
        
        max_scan_radius (float | None): The maximum range expected from the scans. Used to scale the value into the image if given.
        
        scaling_factor (float | None): Scaling factor for the ranges from the scan.
        
        bg_color (str): Either \'white\' or \'black\'. The accent color is always the opposite.
        
        draw_center (bool): Should this function draw a square in the center of the bitmap?
        
        output_image_dims (tuple[int]): The dimensions of the output image. Should be square but not enforced.
        
        beam_dropout (float): How much of the scan to dropout. I.e., 0 means all beams are drawn, 0.3 means 30% of beams are dropped.
        
        fov (float): The field of view of the car measured in radians. Note: the output will look pinched if this is setup incorrectly.

        draw_mode (str): How should the final image be drawn. Can be \'RAYS\' (view the ray casts - keep beam count low), \'POLYGON\' (draws the outline of the rays), or \'FILL\' (filled in driveable and nondriveable boundary). 

    Returns:
        np.ndarray: A single-channel, grayscale image with a birds-eye-view of the lidar scan.
    """
    assert channels in [1, 3, 4], "channels must 1, 3, or 4"

    grayscale_img = _lidar_to_bitmap(scan, winding_dir, starting_angle, max_scan_radius, scaling_factor, bg_color, draw_center, output_image_dims, target_beam_count, fov, draw_mode)
    if channels == 1:
        return grayscale_img  # Shape: (256, 256)
    elif channels == 3:
        return np.stack([grayscale_img] * 3, axis=-1)  # Shape: (256, 256, 3)
    elif channels == 4:
        alpha_channel = np.full_like(grayscale_img, 255)  # Alpha is fully opaque (255)
        return np.stack([grayscale_img, grayscale_img, grayscale_img, alpha_channel], axis=-1)  # Shape: (256, 256, 4)
    else:
        raise ValueError("Invalid number of channels. Supported: 1 (grayscale), 3 (RGB), 4 (RGBA)")


##############################
##        OPIUM MODEL       ##
##############################
>>>>>>> ed7d3cc9

class Actor(nn.Module):
    """
    Purpose: The Actor outputs a 32D continuous action (in [-1,1]) representing 16 local 2D increments.
    It uses convolutional layers to process the 256×256 bitmap and outputs a value based on model performance.
    """
    def __init__(self, action_dim: int = 32):
        """
        Initializes the Actor network.
        
        :param action_dim: The dimensionality of the action vector (e.g. 32).
        """
    
    def forward(self, x: torch.Tensor) -> Tuple[torch.Tensor, torch.Tensor]:
        """
        Forward pass of the actor network.
        
        :param x: A (batch, 1, 256, 256) input tensor (the bitmap observation).
        :return: (mean, log_std) for the Gaussian distribution over actions.
        """
    
    def sample(self, x: torch.Tensor) -> Tuple[torch.Tensor, torch.Tensor]:
        """
        Samples an action using the reparameterization trick.
        
        :param x: A (batch, 1, 256, 256) input tensor.
        :return: (action, log_prob), where 'action' is in [-1,1]^action_dim,
                 and 'log_prob' is the log-probability of that action.
        """

class Critic(nn.Module):
    """
    Purpose: The Critic estimates the Q-value of a given state (the bitmap) and action (the 32D vector). 
    It also uses convolutional layers for the state, then concatenates the action for a final Q-value estimate 
        (Q-Values or Action-Values : These represent the expected rewards for taking an action in a specific state).
    """
    
    def __init__(self, action_dim: int = 32):
        """
        Initializes the Critic network.
        
        :param action_dim: Dimensionality of the action vector (e.g. 32).
        """
    
    def forward(self, x: torch.Tensor, action: torch.Tensor) -> torch.Tensor:
        """
        Forward pass of the critic network, estimating Q-value.
        
        :param x: A (batch, 1, 256, 256) input tensor (the bitmap observation).
        :param action: A (batch, action_dim) tensor of actions.
        :return: A (batch, 1) tensor representing Q-values for state-action pairs.
        """


class Sample:
    """
    Wraps a transition for prioritized replay.
    """
    def __init__(self, state, action, reward, next_state, done):
        self.state = state
        self.action = action
        self.reward = reward
        self.next_state = next_state
        self.done = done
        self.weight = 1.0
        self.cumulative_weight = 1.0

    def is_interesting(self):
        return self.done or self.reward != 0

    def __lt__(self, other):
        return self.cumulative_weight < other.cumulative_weight
    
class ReplayBuffer:
    """
    Purpose: The ReplayBuffer stores (state, action, reward, next_state, done) tuples for off-policy RL. 
    It supports pushing new transitions and sampling random batches for training.
    """
    def __init__(self, capacity: int = 1000000, prioritized_replay: bool = False, base_output_dir: str = "."):
        self.capacity = capacity
        self.buffer = []
        self.position = 0
        self.prioritized_replay = prioritized_replay

        # For prioritized replay
        self.num_interesting_samples = 0
        self.batches_drawn = 0

        # Optionally set up saving directory
        self.save_buffer_dir = os.path.join(base_output_dir, "models")
        if not os.path.isdir(self.save_buffer_dir):
            os.makedirs(self.save_buffer_dir)
        self.file = "replay_buffer.dat"
        """
        Constructs a replay buffer for storing transitions.
        
        :param capacity: Maximum number of transitions to store.
        """
    
    def push(self, s: np.ndarray, a: np.ndarray, r: float, ns: np.ndarray, d: bool):
        if self.prioritized_replay:
            sample = Sample(s, a, r, ns, d)
        else:
            sample = (s, a, r, ns, d)

        if len(self.buffer) < self.capacity:
            self.buffer.append(sample)
        else:
            self.buffer[self.position] = sample
        
        if self.prioritized_replay:
            self._update_weights()
        self.position = (self.position + 1) % self.capacity
        """
        Adds a transition to the replay buffer.
        
        :param s: State (observation) array.
        :param a: Action array.
        :param r: Reward (float).
        :param ns: Next state (observation) array.
        :param d: Done flag (boolean).
        """
    
    def sample(self, batch_size: int):
        if batch_size > len(self.buffer):
            raise IndexError(f"Not enough samples ({len(self.buffer)}) to draw a batch of {batch_size}")

        if self.prioritized_replay:
            self.batches_drawn += 1
            return self._draw_prioritized_batch(batch_size)
        else:
            sample_indices = np.random.choice(len(self.buffer), batch_size, replace=False)
            batch = [self.buffer[i] for i in sample_indices]
            states, actions, rewards, next_states, dones = map(np.stack, zip(*batch))
            return states, actions, rewards, next_states, dones
        """
        Samples a batch of transitions from the buffer.
        
        :param batch_size: Number of transitions to sample.
        :return: (states, actions, rewards, next_states, dones) as stacked arrays.
        """
    
    def __len__(self) -> int:
        return len(self.buffer)
        """
        :return: Current number of transitions in the buffer.
        """
    def save(self):
        with open(os.path.join(self.save_buffer_dir, self.file), "wb") as f:
            pickle.dump(self.buffer, f)

    def load(self, file):
        with open(file, "rb") as f:
            self.buffer = pickle.load(f)

    def _truncate_list_if_necessary(self):
        # Truncate the buffer if it exceeds 105% of capacity.
        if len(self.buffer) > self.capacity * 1.05:
            if self.prioritized_replay:
                truncated_weight = 0
                for i in range(self.capacity, len(self.buffer)):
                    truncated_weight += self.buffer[i].weight
                    if self.buffer[i].is_interesting():
                        self.num_interesting_samples -= 1
            self.buffer = self.buffer[-self.capacity:]
            if self.prioritized_replay:
                for sample in self.buffer:
                    sample.cumulative_weight -= truncated_weight

    def _draw_prioritized_batch(self, batch_size: int):
        # Assumes self.buffer is sorted by cumulative_weight
        batch = []
        probe = Sample(None, 0, 0, None, False)
        while len(batch) < batch_size:
            # Choose a random number between 0 and the last sample's cumulative weight
            probe.cumulative_weight = random.uniform(0, self.buffer[-1].cumulative_weight)
            index = bisect.bisect_right(self.buffer, probe)
            sample = self.buffer[index]
            # Decay the sample's weight slightly
            sample.weight = max(1.0, 0.8 * sample.weight)
            if sample not in batch:
                batch.append(sample)
        if self.batches_drawn % 100 == 0:
            cumulative = 0
            for sample in self.buffer:
                cumulative += sample.weight
                sample.cumulative_weight = cumulative
        # Convert Sample objects into tuples for consistency with training code
        batch_tuples = [(s.state, s.action, s.reward, s.next_state, s.done) for s in batch]
        states, actions, rewards, next_states, dones = map(np.stack, zip(*batch_tuples))
        return states, actions, rewards, next_states, dones


    def _update_weights(self):
        if len(self.buffer) > 1:
            last_sample = self.buffer[-1]
            last_sample.cumulative_weight = last_sample.weight + self.buffer[-2].cumulative_weight

        if self.buffer[-1].is_interesting():
            self.num_interesting_samples += 1
            # Boost neighboring samples; number depends on frequency of "interesting" samples
            uninteresting_range = max(1, len(self.buffer) / max(1, self.num_interesting_samples))
            uninteresting_range = int(uninteresting_range)
            for i in range(uninteresting_range, 0, -1):
                index = len(self.buffer) - i
                if index < 1:
                    break
                boost = 1.0 + 3.0 / math.exp(i / (uninteresting_range / 6.0))
                self.buffer[index].weight *= boost
                self.buffer[index].cumulative_weight = self.buffer[index].weight + self.buffer[index - 1].cumulative_weight

class SACAgent:
    def __init__(self, device: torch.device, action_dim: int = 32, gamma: float = 0.99, tau: float = 0.005, alpha: float = 0.2, actor_lr: float = 3e-4, critic_lr: float = 3e-4):
        """
        Initializes the Soft Actor-Critic agent.
        
        :param device: Torch device (CPU or CUDA).
        :param action_dim: Dimensionality of the action vector (e.g. 32).
        :param gamma: Discount factor.
        :param tau: Soft update coefficient for target critics.
        :param alpha: Entropy temperature (entropy regularization).
        :param actor_lr: Learning rate for the actor.
        :param critic_lr: Learning rate for the critics.
        """

    def select_action(self, state: np.ndarray, evaluate: bool = False) -> np.ndarray:
        """
        Selects an action from the current policy.
        
        :param state: A 2D (256,256) or 3D (1,256,256) array representing the observation.
        :param evaluate: If True, use the mean action (deterministic); else sample stochastically.
        :return: A 1D array of shape (action_dim,) in [-1,1].
        """

    def update(self, replay_buffer: 'ReplayBuffer', batch_size: int = 64) -> Tuple[float, float, float]:
        """
        Performs one SAC update step (actor + critics).
        
        :param replay_buffer: The ReplayBuffer containing transitions.
        :param batch_size: Number of transitions to sample for the update.
        :return: (actor_loss, critic1_loss, critic2_loss) as floats.
        """


def clamp_vector_angle_diff(prev_angle: float, desired_angle: float, max_diff_deg: float = 10.0) -> float:
    """
    Purpose: Ensures consecutive vectors differ by at most ±10° (or another chosen angle). Helps keep the path smooth.
    
    :param prev_angle: The angle of the previous vector (radians).
    :param desired_angle: The angle of the current vector (radians).
    :param max_diff_deg: Maximum allowed deviation in degrees.
    :return: The clamped angle in radians.
    """

    max_diff_rad = np.radians(max_diff_deg) # Converts degrees to radians
    angle_diff = desired_angle - prev_angle # Gets the difference between the desired and the previous angles

    #Ensures angle differences stay within [-π, π] to prevent large jumps when crossing ±180°.
    angle_diff = (desired_angle - prev_angle + np.pi) % (2 * np.pi) - np.pi

    # If the angle difference is greater than EX: 10 degrees, then clamp
    if angle_diff > max_diff_rad:
        return prev_angle + max_diff_rad
    elif angle_diff < - max_diff_rad:
        return prev_angle - max_diff_rad
    
    return desired_angle # if it is within the limit (ex:10 degree) that keep it as it is (ex: 5 degrees)

def compute_vectors_with_angle_clamp(raw_action: np.ndarray, max_diff_deg: float = 10.0) -> np.ndarray:
    """
    Interprets 'raw_action' (shape=(32,)) as 16 increments in [-1,1]^2,
    forcing the first vector to be (1,0) and clamping subsequent angles ±10°.
    
    :param raw_action: A 1D array of length 32 (16 x 2).
    :return: A (16,2) array of clamped increments in [-1,1].
    """
    assert raw_action.shape == (32,), "Raw action must be a 32D vector (16 x 2D movements)."

    # Reshape the action vector into 16 movement vectors of (x, y)
    vectors = raw_action.reshape(16, 2)

    # Normalize each (x, y) vector to have unit length (ensuring direction is preserved)
    vectors = vectors / np.linalg.norm(vectors, axis=1, keepdims=True)

    # It creates an output array for clamped movement vectors
    clamped_vectors = np.zeros_like(vectors)

    # First movement vector is fixed to (1,0) for consistent direction
    clamped_vectors[0] = [1, 0]  
    prev_angle = np.arctan2(clamped_vectors[0][1], clamped_vectors[0][0])  # Get initial angle

    for i in range(1, 16):
        desired_angle = np.arctan2(vectors[i][1], vectors[i][0])  # It creates the desired angle
        clamped_angle = clamp_vector_angle_diff(prev_angle, desired_angle, max_diff_deg)  # This is the Clamp angle

        # Converts the clamped angle back to (x, y)
        clamped_vectors[i] = [np.cos(clamped_angle), np.sin(clamped_angle)]
        prev_angle = clamped_angle  # This update the previous angle

    return clamped_vectors

############################
##     MPC CONTROLLER     ##
############################

def MPC_controller(target_x: float, target_y: float, car_x: float, car_y: float, car_theta: float) -> np.ndarray:
    """
    Computes steering and speed commands aiming from (car_x, car_y, car_theta) to (target_x, target_y).
    
    :param target_x: X-coordinate of the target point in global space.
    :param target_y: Y-coordinate of the target point in global space.
    :param car_x: Current car X position.
    :param car_y: Current car Y position.
    :param car_theta: Current car heading in radians.
    :return: A 1D array [steering, speed] for the simulator step.
    """



##################
##     MAIN     ##
##################

def main():
    print("Ben will also do this")
    

if __name__=="__main__":
    main()
<|MERGE_RESOLUTION|>--- conflicted
+++ resolved
@@ -2,9 +2,6 @@
 import torch.nn as nn
 import torch.nn.functional as F
 import gym
-<<<<<<< HEAD
-import numpy as np
-=======
 import cv2
 import numpy as np
 import os
@@ -178,7 +175,6 @@
 ##############################
 ##        OPIUM MODEL       ##
 ##############################
->>>>>>> ed7d3cc9
 
 class Actor(nn.Module):
     """
