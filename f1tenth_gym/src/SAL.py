--- conflicted
+++ resolved
@@ -10,16 +10,13 @@
 import bisect
 import pickle
 import math
-<<<<<<< HEAD
 import cvxpy as cp
 from scipy.interpolate import CubicSpline
-=======
 from collections import deque
 from typing import List, Tuple, Union
 import time
 import pyglet
 from pyglet.gl import GL_LINES
->>>>>>> 120ce55a
 
 ##############################
 ##     GYM ENVIRONOMENT     ##
@@ -548,7 +545,7 @@
         prev_angle = clamped_angle
     return clamped_vectors
 
-<<<<<<< HEAD
+
 ############################
 ##     MPC CONTROLLER     ##
 ############################
@@ -711,30 +708,6 @@
         final_steer = 0.0
     
     return np.array([final_steer, thrust])
-=======
-def MPC_controller(target_x: float, target_y: float,
-                   car_x: float, car_y: float,
-                   car_theta: float) -> np.ndarray:
-    """
-    Computes steering and speed commands aiming the car from its current pose
-    toward the target point.
-    
-    Args:
-        target_x (float): Target X-coordinate.
-        target_y (float): Target Y-coordinate.
-        car_x (float): Current car X-coordinate.
-        car_y (float): Current car Y-coordinate.
-        car_theta (float): Current heading (radians).
-    
-    Returns:
-        np.ndarray: 1D array [steering, speed] for the next simulator step.
-    """
-    desired_heading = np.arctan2(target_y - car_y, target_x - car_x)
-    steering = desired_heading - car_theta
-    steering = np.clip(steering, -1, 1)
-    speed = 4.0 * (1 - np.abs(steering))
-    speed = np.clip(speed, 0.0, 6.0)
-    return np.array([steering, speed])
 
 ##############################
 ##  DISPLAYING EVERYTHING   ##
@@ -774,8 +747,8 @@
     global current_planned_path
     if current_planned_path is not None:
         render_arrow(env_renderer, current_planned_path)
->>>>>>> 120ce55a
-
+
+        
 ##############################
 ##      MAIN TRAINING LOOP  ##
 ##############################
